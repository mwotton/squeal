
{-# LANGUAGE
    AllowAmbiguousTypes
  , DeriveFoldable
  , DeriveFunctor
  , DeriveGeneric
  , DeriveTraversable
  , DefaultSignatures
  , FlexibleContexts
  , FlexibleInstances
  , FunctionalDependencies
  , GADTs
  , LambdaCase
  , OverloadedStrings
  , MultiParamTypeClasses
  , ScopedTypeVariables
  , TypeApplications
  , TypeFamilies
  , TypeInType
  , TypeOperators
  , UndecidableInstances
  , UndecidableSuperClasses
#-}

module Squeal.PostgreSQL.PG
  ( -- * PG embeddings
    PG
  , NullPG
  , TuplePG
  , RowPG
  , Entity
    -- * Storage newtypes
  , Money (..)
  , Json (..)
  , Jsonb (..)
  , Composite (..)
  , Enumerated (..)
  , VarArray (..)
  , FixArray (..)
  , SOP.P (..)
    -- * Type families
  , LabelsPG
  , DimPG
  , FixPG
  , TupleOf
  , TupleCodeOf
  , ConstructorsOf
  , ConstructorNameOf
  , ConstructorNamesOf
  ) where

import Data.Aeson (Value)
import Data.Kind (Type)
import Data.Int (Int16, Int32, Int64)
import Data.Scientific (Scientific)
import Data.Time (Day, DiffTime, LocalTime, TimeOfDay, TimeZone, UTCTime)
import Data.Vector (Vector)
import Data.Word (Word16, Word32, Word64)
import Data.UUID.Types (UUID)
import GHC.TypeLits
import Network.IP.Addr (NetAddr, IP)

import qualified Data.ByteString.Lazy as Lazy (ByteString)
import qualified Data.ByteString as Strict (ByteString)
import qualified Data.Text.Lazy as Lazy (Text)
import qualified Data.Text as Strict (Text)
import qualified GHC.Generics as GHC
import qualified Generics.SOP as SOP
import qualified Generics.SOP.Record as SOP
import qualified Generics.SOP.Type.Metadata as Type

import Squeal.PostgreSQL.Alias
import Squeal.PostgreSQL.List
import Squeal.PostgreSQL.Schema

-- $setup
-- >>> import Squeal.PostgreSQL
-- >>> import Data.Text (Text)

{- | The `PG` type family embeds a subset of Haskell types
as Postgres types. As an open type family, `PG` is extensible.

>>> :kind! PG LocalTime
PG LocalTime :: PGType
= 'PGtimestamp

>>> newtype MyDouble = My Double
>>> :set -XTypeFamilies
>>> type instance PG MyDouble = 'PGfloat8
-}
type family PG (hask :: Type) :: PGType
type instance PG Bool = 'PGbool
type instance PG Int16 = 'PGint2
type instance PG Int32 = 'PGint4
type instance PG Int64 = 'PGint8
type instance PG Word16 = 'PGint2
type instance PG Word32 = 'PGint4
type instance PG Word64 = 'PGint8
type instance PG Scientific = 'PGnumeric
type instance PG Float = 'PGfloat4
type instance PG Double = 'PGfloat8
type instance PG Char = 'PGchar 1
type instance PG Strict.Text = 'PGtext
type instance PG Lazy.Text = 'PGtext
type instance PG String = 'PGtext
type instance PG Strict.ByteString = 'PGbytea
type instance PG Lazy.ByteString = 'PGbytea
type instance PG LocalTime = 'PGtimestamp
type instance PG UTCTime = 'PGtimestamptz
type instance PG Day = 'PGdate
type instance PG TimeOfDay = 'PGtime
type instance PG (TimeOfDay, TimeZone) = 'PGtimetz
type instance PG DiffTime = 'PGinterval
type instance PG UUID = 'PGuuid
type instance PG (NetAddr IP) = 'PGinet
type instance PG Value = 'PGjson

{-| The `LabelsPG` type family calculates the constructors of a
Haskell enum type.

>>> data Schwarma = Beef | Lamb | Chicken deriving GHC.Generic
>>> instance SOP.Generic Schwarma
>>> instance SOP.HasDatatypeInfo Schwarma
>>> :kind! LabelsPG Schwarma
LabelsPG Schwarma :: [Type.ConstructorName]
= '["Beef", "Lamb", "Chicken"]
-}
type family LabelsPG (hask :: Type) :: [Type.ConstructorName] where
  LabelsPG hask =
    ConstructorNamesOf (ConstructorsOf (SOP.DatatypeInfoOf hask))

{- |
`RowPG` turns a Haskell `Type` into a `RowType`.

`RowPG` may be applied to normal Haskell record types provided they
have the `SOP.Generic` and `SOP.HasDatatypeInfo` instances;

<<<<<<< HEAD
>>> data Person = Person { name :: Text, age :: Int32 } deriving GHC.Generic
=======
>>> data Person = Person { name :: Strict.Text, age :: Int32 } deriving GHC.Generic
>>>>>>> 857823d6
>>> instance SOP.Generic Person
>>> instance SOP.HasDatatypeInfo Person
>>> :kind! RowPG Person
RowPG Person :: [(Symbol, NullityType)]
= '["name" ::: 'NotNull 'PGtext, "age" ::: 'NotNull 'PGint4]

Or to tuples of `SOP.P` types;

>>> :kind! RowPG (SOP.P ("id" ::: Int32), SOP.P ("foreign_id" ::: Int32))
RowPG (SOP.P ("id" ::: Int32), SOP.P ("foreign_id" ::: Int32)) :: [(Symbol,
                                                                    NullityType)]
= '[ '("id", 'NotNull 'PGint4), "foreign_id" ::: 'NotNull 'PGint4]

Or to tuples which mix `SOP.P` types and record types.

>>> :kind! RowPG (SOP.P ("id" ::: Int32), Person, SOP.P ("foreign_id" ::: Int32))
RowPG (SOP.P ("id" ::: Int32), Person, SOP.P ("foreign_id" ::: Int32)) :: [(Symbol,
                                                                            NullityType)]
= '[ '("id", 'NotNull 'PGint4), '("name", 'NotNull 'PGtext),
     '("age", 'NotNull 'PGint4), "foreign_id" ::: 'NotNull 'PGint4]
-}
type family RowPG (hask :: Type) :: RowType where
  RowPG (hask1, hask2) = Join (RowPG hask1) (RowPG hask2)
  RowPG (hask1, hask2, hask3) =
    Join (RowPG hask1) (RowPG (hask2, hask3))
  RowPG (hask1, hask2, hask3, hask4) =
    Join (RowPG hask1) (RowPG (hask2, hask3, hask4))
  RowPG (hask1, hask2, hask3, hask4, hask5) =
    Join (RowPG hask1) (RowPG (hask2, hask3, hask4, hask5))
  RowPG (SOP.P (col ::: ty)) = '[col ::: NullPG ty]
  RowPG hask = RowOf (SOP.RecordCodeOf hask)

type family RowOf (record :: [(Symbol, Type)]) :: RowType where
  RowOf '[] = '[]
  RowOf (col ::: ty ': record) = col ::: NullPG ty ': RowOf record

type family ColumnsOf (record :: [(Symbol, Type)]) :: ColumnsType where
  ColumnsOf '[] = '[]
  ColumnsOf (col ::: ty ': record) =
    col ::: 'NoDef :=> NullPG ty ': ColumnsOf record

{- |
`Entity` turns a Haskell `Type` into a `ColumnsType`.

`Entity` may be applied to normal Haskell record types provided they
have the `SOP.Generic` and `SOP.HasDatatypeInfo` instances;

<<<<<<< HEAD
>>> data Person = Person { name :: Text, age :: Int32 } deriving GHC.Generic
=======
>>> data Person = Person { name :: Strict.Text, age :: Int32 } deriving GHC.Generic
>>>>>>> 857823d6
>>> instance SOP.Generic Person
>>> instance SOP.HasDatatypeInfo Person
>>> :kind! Entity Person
Entity Person :: [(Symbol, (ColumnConstraint, NullityType))]
= '["name" ::: ('NoDef :=> 'NotNull 'PGtext),
    "age" ::: ('NoDef :=> 'NotNull 'PGint4)]

Or to tuples of `SOP.P` types;

>>> :kind! Entity (SOP.P ("id" ::: Int32), SOP.P ("foreign_id" ::: Int32))
Entity (SOP.P ("id" ::: Int32), SOP.P ("foreign_id" ::: Int32)) :: [(Symbol,
                                                                     ColumnType)]
= '[ '("id", 'Def :=> 'NotNull 'PGint4),
     "foreign_id" ::: ('Def :=> 'NotNull 'PGint4)]

Or to tuples which mix `SOP.P` types and record types.

>>> :kind! Entity (SOP.P ("id" ::: Int32), Person, SOP.P ("foreign_id" ::: Int32))
Entity (SOP.P ("id" ::: Int32), Person, SOP.P ("foreign_id" ::: Int32)) :: [(Symbol,
                                                                             ColumnType)]
= '[ '("id", 'Def :=> 'NotNull 'PGint4),
     '("name", 'NoDef :=> 'NotNull 'PGtext),
     '("age", 'NoDef :=> 'NotNull 'PGint4),
     "foreign_id" ::: ('Def :=> 'NotNull 'PGint4)]
-}
type family Entity (hask :: Type) :: ColumnsType where
  Entity (hask1, hask2) = Join (Entity hask1) (Entity hask2)
  Entity (hask1, hask2, hask3) =
    Join (Entity hask1) (Entity (hask2, hask3))
  Entity (hask1, hask2, hask3, hask4) =
    Join (Entity hask1) (Entity (hask2, hask3, hask4))
  Entity (hask1, hask2, hask3, hask4, hask5) =
    Join (Entity hask1) (Entity (hask2, hask3, hask4, hask5))
  Entity (SOP.P (col ::: ty)) = '[col ::: 'Def :=> NullPG ty]
  Entity hask = ColumnsOf (SOP.RecordCodeOf hask)

{- | `NullPG` turns a Haskell type into a `NullityType`.

>>> :kind! NullPG Double
NullPG Double :: NullityType
= 'NotNull 'PGfloat8
>>> :kind! NullPG (Maybe Double)
NullPG (Maybe Double) :: NullityType
= 'Null 'PGfloat8
-}
type family NullPG (hask :: Type) :: NullityType where
  NullPG (Maybe hask) = 'Null (PG hask)
  NullPG hask = 'NotNull (PG hask)

{- | `TuplePG` turns a Haskell tuple type (including record types) into
the corresponding list of `NullityType`s.

>>> :kind! TuplePG (Double, Maybe Char)
TuplePG (Double, Maybe Char) :: [NullityType]
= '[ 'NotNull 'PGfloat8, 'Null ('PGchar 1)]
-}
type family TuplePG (hask :: Type) :: [NullityType] where
  TuplePG hask = TupleOf (TupleCodeOf hask (SOP.Code hask))

type family TupleOf (tuple :: [Type]) :: [NullityType] where
  TupleOf '[] = '[]
  TupleOf (hask ': tuple) = NullPG hask ': TupleOf tuple

type family TupleCodeOf (hask :: Type) (code :: [[Type]]) :: [Type] where
  TupleCodeOf hask '[tuple] = tuple
  TupleCodeOf hask '[] =
    TypeError
      (    'Text "The type `" ':<>: 'ShowType hask ':<>: 'Text "' is not a tuple type."
      ':$$: 'Text "It is a void type with no constructors."
      )
  TupleCodeOf hask (_ ': _ ': _) =
    TypeError
      (    'Text "The type `" ':<>: 'ShowType hask ':<>: 'Text "' is not a tuple type."
      ':$$: 'Text "It is a sum type with more than one constructor."
      )

-- | Calculates constructors of a datatype.
type family ConstructorsOf (datatype :: Type.DatatypeInfo)
  :: [Type.ConstructorInfo] where
    ConstructorsOf ('Type.ADT _module _datatype constructors) =
      constructors
    ConstructorsOf ('Type.Newtype _module _datatype constructor) =
      '[constructor]

-- | Calculates the name of a nullary constructor, otherwise
-- generates a type error.
type family ConstructorNameOf (constructor :: Type.ConstructorInfo)
  :: Type.ConstructorName where
    ConstructorNameOf ('Type.Constructor name) = name
    ConstructorNameOf ('Type.Infix name _assoc _fix) = TypeError
      ('Text "ConstructorNameOf error: non-nullary constructor "
        ':<>: 'Text name)
    ConstructorNameOf ('Type.Record name _fields) = TypeError
      ('Text "ConstructorNameOf error: non-nullary constructor "
        ':<>: 'Text name)

-- | Calculate the names of nullary constructors.
type family ConstructorNamesOf (constructors :: [Type.ConstructorInfo])
  :: [Type.ConstructorName] where
    ConstructorNamesOf '[] = '[]
    ConstructorNamesOf (constructor ': constructors) =
      ConstructorNameOf constructor ': ConstructorNamesOf constructors

type family DimPG (hask :: Type) :: [Nat] where
  DimPG (x,x) = 2 ': DimPG x
  DimPG (x,x,x) = 3 ': DimPG x
  DimPG (x,x,x,x) = 4 ': DimPG x
  DimPG (x,x,x,x,x) = 5 ': DimPG x
  DimPG (x,x,x,x,x,x) = 6 ': DimPG x
  DimPG (x,x,x,x,x,x,x) = 7 ': DimPG x
  DimPG (x,x,x,x,x,x,x,x) = 8 ': DimPG x
  DimPG (x,x,x,x,x,x,x,x,x) = 9 ': DimPG x
  DimPG (x,x,x,x,x,x,x,x,x,x) = 10 ': DimPG x
  DimPG x = '[]

type family FixPG (hask :: Type) :: NullityType where
  FixPG (x,x) = FixPG x
  FixPG (x,x,x) = FixPG x
  FixPG (x,x,x,x) = FixPG x
  FixPG (x,x,x,x,x) = FixPG x
  FixPG (x,x,x,x,x,x) = FixPG x
  FixPG (x,x,x,x,x,x,x) = FixPG x
  FixPG (x,x,x,x,x,x,x,x) = FixPG x
  FixPG (x,x,x,x,x,x,x,x,x) = FixPG x
  FixPG (x,x,x,x,x,x,x,x,x,x) = FixPG x
  FixPG (x,x,x,x,x,x,x,x,x,x,x) = FixPG x
  FixPG x = NullPG x

{- | The `Money` newtype stores a monetary value in terms
of the number of cents, i.e. @$2,000.20@ would be expressed as
@Money { cents = 200020 }@.

>>> import Control.Monad (void)
>>> import Control.Monad.IO.Class (liftIO)
>>> import Squeal.PostgreSQL
>>> :{
let
  roundTrip :: Query_ (Public '[]) (Only Money) (Only Money)
  roundTrip = values_ $ parameter @1 money `as` #fromOnly
:}

>>> let input = Only (Money 20020)

>>> :{
void . withConnection "host=localhost port=5432 dbname=exampledb" $ do
  result <- runQueryParams roundTrip input
  Just output <- firstRow result
  liftIO . print $ input == output
:}
True
-}
newtype Money = Money { cents :: Int64 }
  deriving (Eq, Ord, Show, Read, GHC.Generic)
type instance PG Money = 'PGmoney

{- | The `Json` newtype is an indication that the Haskell
type it's applied to should be stored as a `PGjson`.
-}
newtype Json hask = Json {getJson :: hask}
  deriving (Eq, Ord, Show, Read, GHC.Generic)
type instance PG (Json hask) = 'PGjson

{- | The `Jsonb` newtype is an indication that the Haskell
type it's applied to should be stored as a `PGjsonb`.
-}
newtype Jsonb hask = Jsonb {getJsonb :: hask}
  deriving (Eq, Ord, Show, Read, GHC.Generic)
type instance PG (Jsonb hask) = 'PGjsonb

{- | The `Composite` newtype is an indication that the Haskell
type it's applied to should be stored as a `PGcomposite`.
-}
newtype Composite record = Composite {getComposite :: record}
  deriving (Eq, Ord, Show, Read, GHC.Generic)
type instance PG (Composite hask) = 'PGcomposite (RowPG hask)

{- | The `Enumerated` newtype is an indication that the Haskell
type it's applied to should be stored as a `PGenum`.
-}
newtype Enumerated enum = Enumerated {getEnumerated :: enum}
  deriving (Eq, Ord, Show, Read, GHC.Generic)
type instance PG (Enumerated hask) = 'PGenum (LabelsPG hask)

{- | The `VarArray` newtype is an indication that the Haskell
type it's applied to should be stored as a `PGvararray`.
-}
newtype VarArray arr = VarArray {getVarArray :: arr}
  deriving (Eq, Ord, Show, Read, GHC.Generic)
type instance PG (VarArray (Vector hask)) = 'PGvararray (NullPG hask)

{- | The `FixArray` newtype is an indication that the Haskell
type it's applied to should be stored as a `PGfixarray`.
-}
newtype FixArray arr = FixArray {getFixArray :: arr}
  deriving (Eq, Ord, Show, Read, GHC.Generic)
type instance PG (FixArray x) = 'PGfixarray (DimPG x) (FixPG x)<|MERGE_RESOLUTION|>--- conflicted
+++ resolved
@@ -135,11 +135,7 @@
 `RowPG` may be applied to normal Haskell record types provided they
 have the `SOP.Generic` and `SOP.HasDatatypeInfo` instances;
 
-<<<<<<< HEAD
->>> data Person = Person { name :: Text, age :: Int32 } deriving GHC.Generic
-=======
 >>> data Person = Person { name :: Strict.Text, age :: Int32 } deriving GHC.Generic
->>>>>>> 857823d6
 >>> instance SOP.Generic Person
 >>> instance SOP.HasDatatypeInfo Person
 >>> :kind! RowPG Person
@@ -187,11 +183,7 @@
 `Entity` may be applied to normal Haskell record types provided they
 have the `SOP.Generic` and `SOP.HasDatatypeInfo` instances;
 
-<<<<<<< HEAD
->>> data Person = Person { name :: Text, age :: Int32 } deriving GHC.Generic
-=======
 >>> data Person = Person { name :: Strict.Text, age :: Int32 } deriving GHC.Generic
->>>>>>> 857823d6
 >>> instance SOP.Generic Person
 >>> instance SOP.HasDatatypeInfo Person
 >>> :kind! Entity Person

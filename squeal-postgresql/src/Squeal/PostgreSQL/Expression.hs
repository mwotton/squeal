{-|
Module: Squeal.PostgreSQL.Query
Description: Squeal expressions
Copyright: (c) Eitan Chatav, 2017
Maintainer: eitan@morphism.tech
Stability: experimental

Squeal expressions are the atoms used to build statements.
-}

{-# OPTIONS_GHC -fno-warn-redundant-constraints #-}
{-# LANGUAGE
    AllowAmbiguousTypes
  , ConstraintKinds
  , DeriveGeneric
  , FlexibleContexts
  , FlexibleInstances
  , FunctionalDependencies
  , GADTs
  , GeneralizedNewtypeDeriving
  , LambdaCase
  , MagicHash
  , OverloadedStrings
  , ScopedTypeVariables
  , StandaloneDeriving
  , TypeApplications
  , TypeFamilies
  , TypeInType
  , TypeOperators
  , UndecidableInstances
  , RankNTypes
#-}

module Squeal.PostgreSQL.Expression
  ( -- * Expression
    Expression (..)
  , HasParameter (parameter)
  , param
    -- ** Null
  , null_
  , notNull
  , coalesce
  , fromNull
  , isNull
  , isNotNull
  , matchNull
  , nullIf
    -- ** Collections
  , array
  , index
  , row
  , field
    -- ** Functions
  , unsafeBinaryOp
  , unsafeUnaryOp
  , unsafeFunction
  , unsafeVariadicFunction
  , atan2_
  , cast
  , quot_
  , rem_
  , trunc
  , round_
  , ceiling_
  , greatest
  , least
    -- ** Conditions
  , true
  , false
  , not_
  , (.&&)
  , (.||)
  , Condition
  , caseWhenThenElse
  , ifThenElse
  , (.==)
  , (./=)
  , (.>=)
  , (.<)
  , (.<=)
  , (.>)
    -- ** Time
  , currentDate
  , currentTime
  , currentTimestamp
  , localTime
  , localTimestamp
    -- ** Text
  , lower
  , upper
  , charLength
  , like
  , ilike
    -- ** Json
    -- *** Json and Jsonb operators
  , (.->)
  , (.->>)
  , (.#>)
  , (.#>>)
    -- *** Jsonb operators
  , (.@>)
  , (.<@)
  , (.?)
  , (.?|)
  , (.?&)
  , (.-.)
  , (#-.)
    -- *** Functions
  , jsonLit
  , jsonbLit
  , toJson
  , toJsonb
  , arrayToJson
  , rowToJson
  , jsonBuildArray
  , jsonbBuildArray
  , jsonBuildObject
  , jsonbBuildObject
  , jsonObject
  , jsonbObject
  , jsonZipObject
  , jsonbZipObject
  , jsonArrayLength
  , jsonbArrayLength
  , jsonExtractPath
  , jsonbExtractPath
  , jsonExtractPathAsText
  , jsonbExtractPathAsText
  , jsonTypeof
  , jsonbTypeof
  , jsonStripNulls
  , jsonbStripNulls
  , jsonbSet
  , jsonbInsert
  , jsonbPretty
    -- ** Aggregation
  , unsafeAggregate, unsafeAggregateDistinct
  , sum_, sumDistinct
  , PGAvg (avg, avgDistinct)
  , bitAnd, bitOr, boolAnd, boolOr
  , bitAndDistinct, bitOrDistinct, boolAndDistinct, boolOrDistinct
  , countStar
  , count, countDistinct
  , every, everyDistinct
  , max_, maxDistinct, min_, minDistinct
    -- * Window Functions
  , WindowDefinition (..)
  , partitionBy
  , WindowFunction (..)
  , rank
  , rowNumber
  , denseRank
  , percentRank
  , cumeDist
  , ntile
  , lag
  , lead
  , firstValue
  , lastValue
  , nthValue
    -- * Sorting
  , SortExpression (..)
  , OrderBy (..)
    -- * Types
  , TypeExpression (..)
  , PGTyped (..)
  , typedef
  , typetable
  , typeview
  , bool
  , int2
  , smallint
  , int4
  , int
  , integer
  , int8
  , bigint
  , numeric
  , float4
  , real
  , float8
  , doublePrecision
  , text
  , char
  , character
  , varchar
  , characterVarying
  , bytea
  , timestamp
  , timestampWithTimeZone
  , date
  , time
  , timeWithTimeZone
  , interval
  , uuid
  , inet
  , json
  , jsonb
  , vararray
  , fixarray
    -- * Re-export
  , (&)
  , NP ((:*), Nil)
  ) where

import Control.Category
import Control.DeepSeq
import Data.ByteString (ByteString)
import Data.ByteString.Lazy (toStrict)
import Data.Function ((&))
import Data.Semigroup hiding (All)
import qualified Data.Aeson as JSON
import Data.Ratio
import Data.String
import Data.Word
import Generics.SOP hiding (from)
import GHC.OverloadedLabels
import GHC.TypeLits
import Prelude hiding (id, (.))

import qualified Data.ByteString as ByteString
import qualified GHC.Generics as GHC

import Squeal.PostgreSQL.Render
import Squeal.PostgreSQL.Schema

{-----------------------------------------
column expressions
-----------------------------------------}

{- | `Expression`s are used in a variety of contexts,
such as in the target list of the `Squeal.PostgreSQL.Query.select` command,
as new column values in `Squeal.PostgreSQL.Manipulation.insertRow` or
`Squeal.PostgreSQL.Manipulation.update`,
or in search `Condition`s in a number of commands.

The expression syntax allows the calculation of
values from primitive expression using arithmetic, logical,
and other operations.
-}
newtype Expression
  (commons :: FromType)
  (schemas :: SchemasType)
  (params :: [NullityType])
  (grp :: Grouping)
  (from :: FromType)
  (ty :: NullityType)
    = UnsafeExpression { renderExpression :: ByteString }
    deriving (GHC.Generic,Show,Eq,Ord,NFData)

instance RenderSQL (Expression commons schemas params grp from ty) where
  renderSQL = renderExpression

{- | A `HasParameter` constraint is used to indicate a value that is
supplied externally to a SQL statement.
`Squeal.PostgreSQL.PQ.manipulateParams`,
`Squeal.PostgreSQL.PQ.queryParams` and
`Squeal.PostgreSQL.PQ.traversePrepared` support specifying data values
separately from the SQL command string, in which case `param`s are used to
refer to the out-of-line data values.
-}
class KnownNat n => HasParameter
  (n :: Nat)
  (params :: [NullityType])
  (ty :: NullityType)
  | n params -> ty where
    -- | `parameter` takes a `Nat` using type application and a `TypeExpression`.
    --
    -- >>> let expr = parameter @1 int4 :: Expression '[] schemas '[ 'Null 'PGint4] grp from ('Null 'PGint4)
    -- >>> printSQL expr
    -- ($1 :: int4)
    parameter
      :: TypeExpression schemas ty
      -> Expression commons schemas params grp from ty
    parameter ty = UnsafeExpression $ parenthesized $
      "$" <> renderNat @n <+> "::"
        <+> renderSQL ty
instance {-# OVERLAPPING #-} HasParameter 1 (ty1:tys) ty1
instance {-# OVERLAPPABLE #-} (KnownNat n, HasParameter (n-1) params ty)
  => HasParameter n (ty' : params) ty

-- | `param` takes a `Nat` using type application and for basic types,
-- infers a `TypeExpression`.
--
-- >>> let expr = param @1 :: Expression commons schemas '[ 'Null 'PGint4] grp from ('Null 'PGint4)
-- >>> printSQL expr
-- ($1 :: int4)
param
  :: forall n commons schemas params from grp ty
   . (PGTyped schemas ty, HasParameter n params ty)
  => Expression commons schemas params grp from ty -- ^ param
param = parameter @n (pgtype @schemas)

instance (HasUnique tab from row, Has col row ty)
  => IsLabel col (Expression commons schemas params 'Ungrouped from ty) where
    fromLabel = UnsafeExpression $ renderSQL (Alias @col)
instance (HasUnique tab from row, Has col row ty, column ~ (col ::: ty))
  => IsLabel col
    (Aliased (Expression commons schemas params 'Ungrouped from) column) where
    fromLabel = fromLabel @col `As` Alias
instance (HasUnique tab from row, Has col row ty, columns ~ '[col ::: ty])
  => IsLabel col
    (NP (Aliased (Expression commons schemas params 'Ungrouped from)) columns) where
    fromLabel = fromLabel @col :* Nil

instance (Has tab from row, Has col row ty)
  => IsQualified tab col (Expression commons schemas params 'Ungrouped from ty) where
    tab ! col = UnsafeExpression $
      renderSQL tab <> "." <> renderSQL col
instance (Has tab from row, Has col row ty, column ~ (col ::: ty))
  => IsQualified tab col
    (Aliased (Expression commons schemas params 'Ungrouped from) column) where
    tab ! col = tab ! col `As` col
instance (Has tab from row, Has col row ty, columns ~ '[col ::: ty])
  => IsQualified tab col
    (NP (Aliased (Expression commons schemas params 'Ungrouped from)) columns) where
    tab ! col = tab ! col :* Nil

instance
  ( HasUnique tab from row
  , Has col row ty
  , GroupedBy tab col bys
  ) => IsLabel col
    (Expression commons schemas params ('Grouped bys) from ty) where
      fromLabel = UnsafeExpression $ renderSQL (Alias @col)
instance
  ( HasUnique tab from row
  , Has col row ty
  , GroupedBy tab col bys
  , column ~ (col ::: ty)
  ) => IsLabel col
    (Aliased (Expression commons schemas params ('Grouped bys) from) column) where
      fromLabel = fromLabel @col `As` Alias
instance
  ( HasUnique tab from row
  , Has col row ty
  , GroupedBy tab col bys
  , columns ~ '[col ::: ty]
  ) => IsLabel col
    (NP (Aliased (Expression commons schemas params ('Grouped bys) from)) columns) where
      fromLabel = fromLabel @col :* Nil

instance
  ( Has tab from row
  , Has col row ty
  , GroupedBy tab col bys
  ) => IsQualified tab col
    (Expression commons schemas params ('Grouped bys) from ty) where
      tab ! col = UnsafeExpression $
        renderSQL tab <> "." <> renderSQL col
instance
  ( Has tab from row
  , Has col row ty
  , GroupedBy tab col bys
  , column ~ (col ::: ty)
  ) => IsQualified tab col
    (Aliased (Expression commons schemas params ('Grouped bys) from) column) where
      tab ! col = tab ! col `As` col
instance
  ( Has tab from row
  , Has col row ty
  , GroupedBy tab col bys
  , columns ~ '[col ::: ty]
  ) => IsQualified tab col
    (NP (Aliased (Expression commons schemas params ('Grouped bys) from)) columns) where
      tab ! col = tab ! col :* Nil

-- | analagous to `Nothing`
--
-- >>> printSQL null_
-- NULL
null_ :: Expression commons schemas rels grouping params ('Null ty)
null_ = UnsafeExpression "NULL"

-- | analagous to `Just`
--
-- >>> printSQL $ notNull true
-- TRUE
notNull
  :: Expression commons schemas rels grouping params ('NotNull ty)
  -> Expression commons schemas rels grouping params ('Null ty)
notNull = UnsafeExpression . renderSQL

-- | return the leftmost value which is not NULL
--
-- >>> printSQL $ coalesce [null_, true] false
-- COALESCE(NULL, TRUE, FALSE)
coalesce
  :: [Expression commons schemas params grp from ('Null ty)]
  -- ^ @NULL@s may be present
  -> Expression commons schemas params grp from ('NotNull ty)
  -- ^ @NULL@ is absent
  -> Expression commons schemas params grp from ('NotNull ty)
coalesce nullxs notNullx = UnsafeExpression $
  "COALESCE" <> parenthesized (commaSeparated
    ((renderSQL <$> nullxs) <> [renderSQL notNullx]))

-- | analagous to `Data.Maybe.fromMaybe` using @COALESCE@
--
-- >>> printSQL $ fromNull true null_
-- COALESCE(NULL, TRUE)
fromNull
  :: Expression commons schemas params grp from ('NotNull ty)
  -- ^ what to convert @NULL@ to
  -> Expression commons schemas params grp from ('Null ty)
  -> Expression commons schemas params grp from ('NotNull ty)
fromNull notNullx nullx = coalesce [nullx] notNullx

-- | >>> printSQL $ null_ & isNull
-- NULL IS NULL
isNull
  :: Expression commons schemas params grp from ('Null ty)
  -- ^ possibly @NULL@
  -> Condition commons schemas params grp from
isNull x = UnsafeExpression $ renderSQL x <+> "IS NULL"

-- | >>> printSQL $ null_ & isNotNull
-- NULL IS NOT NULL
isNotNull
  :: Expression commons schemas params grp from ('Null ty)
  -- ^ possibly @NULL@
  -> Condition commons schemas params grp from
isNotNull x = UnsafeExpression $ renderSQL x <+> "IS NOT NULL"

-- | analagous to `maybe` using @IS NULL@
--
-- >>> printSQL $ matchNull true not_ null_
-- CASE WHEN NULL IS NULL THEN TRUE ELSE (NOT NULL) END
matchNull
  :: Expression commons schemas params grp from (nullty)
  -- ^ what to convert @NULL@ to
  -> ( Expression commons schemas params grp from ('NotNull ty)
       -> Expression commons schemas params grp from (nullty) )
  -- ^ function to perform when @NULL@ is absent
  -> Expression commons schemas params grp from ('Null ty)
  -> Expression commons schemas params grp from (nullty)
matchNull y f x = ifThenElse (isNull x) y
  (f (UnsafeExpression (renderSQL x)))

{-| right inverse to `fromNull`, if its arguments are equal then
`nullIf` gives @NULL@.

>>> :set -XTypeApplications -XDataKinds
>>> let expr = nullIf false (param @1) :: Expression commons schemas '[ 'NotNull 'PGbool] grp from ('Null 'PGbool)
>>> printSQL expr
NULL IF (FALSE, ($1 :: bool))
-}
nullIf
  :: Expression commons schemas params grp from ('NotNull ty)
  -- ^ @NULL@ is absent
  -> Expression commons schemas params grp from ('NotNull ty)
  -- ^ @NULL@ is absent
  -> Expression commons schemas params grp from ('Null ty)
nullIf x y = UnsafeExpression $ "NULL IF" <+> parenthesized
  (renderSQL x <> ", " <> renderSQL y)

-- | >>> printSQL $ array [null_, false, true]
-- ARRAY[NULL, FALSE, TRUE]
array
  :: [Expression commons schemas params grp from ty]
  -- ^ array elements
  -> Expression commons schemas params grp from (nullity ('PGvararray ty))
array xs = UnsafeExpression $
  "ARRAY[" <> commaSeparated (renderSQL <$> xs) <> "]"

-- | >>> printSQL $ array [null_, false, true] & index 2
-- (ARRAY[NULL, FALSE, TRUE])[2]
index
  :: Word64 -- ^ index
  -> Expression commons schemas params grp from (nullity ('PGvararray ty)) -- ^ array
  -> Expression commons schemas params grp from (NullifyType ty)
index n expr = UnsafeExpression $
  parenthesized (renderSQL expr) <> "[" <> fromString (show n) <> "]"

instance (KnownSymbol label, label `In` labels) => IsPGlabel label
  (Expression commons schemas params grp from (nullity ('PGenum labels))) where
  label = UnsafeExpression $ renderSQL (PGlabel @label)

-- | A row constructor is an expression that builds a row value
-- (also called a composite value) using values for its member fields.
--
-- >>> :{
-- type Complex = 'PGcomposite
--   '[ "real"      ::: 'NotNull 'PGfloat8
--    , "imaginary" ::: 'NotNull 'PGfloat8 ]
-- :}
--
-- >>> let i = row (0 `as` #real :* 1 `as` #imaginary) :: Expression commons schemas from grp params ('NotNull Complex)
-- >>> printSQL i
-- ROW(0, 1)
row
  :: SListI row
  => NP (Aliased (Expression commons schemas params grp from)) row
  -- ^ zero or more expressions for the row field values
  -> Expression commons schemas params grp from (nullity ('PGcomposite row))
row exprs = UnsafeExpression $ "ROW" <> parenthesized
  (renderCommaSeparated (\ (expr `As` _) -> renderSQL expr) exprs)

-- | >>> :{
-- type Complex = 'PGcomposite
--   '[ "real"      ::: 'NotNull 'PGfloat8
--    , "imaginary" ::: 'NotNull 'PGfloat8 ]
-- type Schema = '["complex" ::: 'Typedef Complex]
-- :}
--
-- >>> let i = row (0 `as` #real :* 1 `as` #imaginary) :: Expression '[] (Public Schema) from grp params ('NotNull Complex)
-- >>> printSQL $ i & field #complex #imaginary
-- (ROW(0, 1)::"complex")."imaginary"
field
  :: ( Has sch schemas schema
     , Has tydef schema ('Typedef ('PGcomposite row))
     , Has field row ty)
  => QualifiedAlias sch tydef -- ^ row type
  -> Alias field -- ^ field name
  -> Expression commons schemas params grp from ('NotNull ('PGcomposite row))
  -> Expression commons schemas params grp from ty
field td fld expr = UnsafeExpression $
  parenthesized (renderSQL expr <> "::" <> renderSQL td)
    <> "." <> renderSQL fld

instance Semigroup
  (Expression commons schemas params grp from (nullity ('PGvararray ty))) where
    (<>) = unsafeBinaryOp "||"

instance Monoid
  (Expression commons schemas params grp from (nullity ('PGvararray ty))) where
    mempty = array []
    mappend = (<>)

-- | >>> let expr = greatest currentTimestamp [param @1] :: Expression commons schemas '[ 'NotNull 'PGtimestamptz] grp from ('NotNull 'PGtimestamptz)
-- >>> printSQL expr
-- GREATEST(CURRENT_TIMESTAMP, ($1 :: timestamp with time zone))
greatest
  :: Expression commons schemas params grp from (nullty)
  -- ^ needs at least 1 argument
  -> [Expression commons schemas params grp from (nullty)]
  -- ^ or more
  -> Expression commons schemas params grp from (nullty)
greatest x xs = UnsafeExpression $ "GREATEST("
  <> commaSeparated (renderSQL <$> (x:xs)) <> ")"

-- | >>> printSQL $ least currentTimestamp [null_]
-- LEAST(CURRENT_TIMESTAMP, NULL)
least
  :: Expression commons schemas params grp from (nullty)
  -- ^ needs at least 1 argument
  -> [Expression commons schemas params grp from (nullty)]
  -- ^ or more
  -> Expression commons schemas params grp from (nullty)
least x xs = UnsafeExpression $ "LEAST("
  <> commaSeparated (renderSQL <$> (x:xs)) <> ")"

-- | >>> printSQL $ unsafeBinaryOp "OR" true false
-- (TRUE OR FALSE)
unsafeBinaryOp
  :: ByteString
  -- ^ operator
  -> Expression commons schemas params grp from (ty0)
  -> Expression commons schemas params grp from (ty1)
  -> Expression commons schemas params grp from (ty2)
unsafeBinaryOp op x y = UnsafeExpression $ parenthesized $
  renderSQL x <+> op <+> renderSQL y

-- | >>> printSQL $ unsafeUnaryOp "NOT" true
-- (NOT TRUE)
unsafeUnaryOp
  :: ByteString
  -- ^ operator
  -> Expression commons schemas params grp from (ty0)
  -> Expression commons schemas params grp from (ty1)
unsafeUnaryOp op x = UnsafeExpression $ parenthesized $
  op <+> renderSQL x

-- | >>> printSQL $ unsafeFunction "f" true
-- f(TRUE)
unsafeFunction
  :: ByteString
  -- ^ function
  -> Expression commons schemas params grp from (xty)
  -> Expression commons schemas params grp from (yty)
unsafeFunction fun x = UnsafeExpression $
  fun <> parenthesized (renderSQL x)

-- | Helper for defining variadic functions.
unsafeVariadicFunction
  :: SListI elems
  => ByteString
  -- ^ function
  -> NP (Expression commons schemas params grp from) elems
  -> Expression commons schemas params grp from ret
unsafeVariadicFunction fun x = UnsafeExpression $
  fun <> parenthesized (commaSeparated (hcollapse (hmap (K . renderSQL) x)))

instance ty `In` PGNum
  => Num (Expression commons schemas params grp from (nullity ty)) where
    (+) = unsafeBinaryOp "+"
    (-) = unsafeBinaryOp "-"
    (*) = unsafeBinaryOp "*"
    abs = unsafeFunction "abs"
    signum = unsafeFunction "sign"
    fromInteger
      = UnsafeExpression
      . fromString
      . show

instance (ty `In` PGNum, ty `In` PGFloating) => Fractional
  (Expression commons schemas params grp from (nullity ty)) where
    (/) = unsafeBinaryOp "/"
    fromRational x = fromInteger (numerator x) / fromInteger (denominator x)

instance (ty `In` PGNum, ty `In` PGFloating) => Floating
  (Expression commons schemas params grp from (nullity ty)) where
    pi = UnsafeExpression "pi()"
    exp = unsafeFunction "exp"
    log = unsafeFunction "ln"
    sqrt = unsafeFunction "sqrt"
    b ** x = UnsafeExpression $
      "power(" <> renderSQL b <> ", " <> renderSQL x <> ")"
    logBase b y = log y / log b
    sin = unsafeFunction "sin"
    cos = unsafeFunction "cos"
    tan = unsafeFunction "tan"
    asin = unsafeFunction "asin"
    acos = unsafeFunction "acos"
    atan = unsafeFunction "atan"
    sinh x = (exp x - exp (-x)) / 2
    cosh x = (exp x + exp (-x)) / 2
    tanh x = sinh x / cosh x
    asinh x = log (x + sqrt (x*x + 1))
    acosh x = log (x + sqrt (x*x - 1))
    atanh x = log ((1 + x) / (1 - x)) / 2

-- | >>> :{
-- let
--   expression :: Expression commons schemas params grp from (nullity 'PGfloat4)
--   expression = atan2_ pi 2
-- in printSQL expression
-- :}
-- atan2(pi(), 2)
atan2_
  :: float `In` PGFloating
  => Expression commons schemas params grp from (nullity float)
  -- ^ numerator
  -> Expression commons schemas params grp from (nullity float)
  -- ^ denominator
  -> Expression commons schemas params grp from (nullity float)
atan2_ y x = UnsafeExpression $
  "atan2(" <> renderSQL y <> ", " <> renderSQL x <> ")"

-- When a `cast` is applied to an `Expression` of a known type, it
-- represents a run-time type conversion. The cast will succeed only if a
-- suitable type conversion operation has been defined.
--
-- | >>> printSQL $ true & cast int4
-- (TRUE :: int4)
cast
  :: TypeExpression schemas ty1
  -- ^ type to cast as
  -> Expression commons schemas params grp from ty0
  -- ^ value to convert
  -> Expression commons schemas params grp from ty1
cast ty x = UnsafeExpression $ parenthesized $
  renderSQL x <+> "::" <+> renderSQL ty

-- | integer division, truncates the result
--
-- >>> :{
-- let
--   expression :: Expression commons schemas params grp from (nullity 'PGint2)
--   expression = 5 `quot_` 2
-- in printSQL expression
-- :}
-- (5 / 2)
quot_
  :: int `In` PGIntegral
  => Expression commons schemas params grp from (nullity int)
  -- ^ numerator
  -> Expression commons schemas params grp from (nullity int)
  -- ^ denominator
  -> Expression commons schemas params grp from (nullity int)
quot_ = unsafeBinaryOp "/"

-- | remainder upon integer division
--
-- >>> :{
-- let
--   expression :: Expression commons schemas params grp from (nullity 'PGint2)
--   expression = 5 `rem_` 2
-- in printSQL expression
-- :}
-- (5 % 2)
rem_
  :: int `In` PGIntegral
  => Expression commons schemas params grp from (nullity int)
  -- ^ numerator
  -> Expression commons schemas params grp from (nullity int)
  -- ^ denominator
  -> Expression commons schemas params grp from (nullity int)
rem_ = unsafeBinaryOp "%"

-- | >>> :{
-- let
--   expression :: Expression commons schemas params grp from (nullity 'PGfloat4)
--   expression = trunc pi
-- in printSQL expression
-- :}
-- trunc(pi())
trunc
  :: frac `In` PGFloating
  => Expression commons schemas params grp from (nullity frac)
  -- ^ fractional number
  -> Expression commons schemas params grp from (nullity frac)
trunc = unsafeFunction "trunc"

-- | >>> :{
-- let
--   expression :: Expression commons schemas params grp from (nullity 'PGfloat4)
--   expression = round_ pi
-- in printSQL expression
-- :}
-- round(pi())
round_
  :: frac `In` PGFloating
  => Expression commons schemas params grp from (nullity frac)
  -- ^ fractional number
  -> Expression commons schemas params grp from (nullity frac)
round_ = unsafeFunction "round"

-- | >>> :{
-- let
--   expression :: Expression commons schemas params grp from (nullity 'PGfloat4)
--   expression = ceiling_ pi
-- in printSQL expression
-- :}
-- ceiling(pi())
ceiling_
  :: frac `In` PGFloating
  => Expression commons schemas params grp from (nullity frac)
  -- ^ fractional number
  -> Expression commons schemas params grp from (nullity frac)
ceiling_ = unsafeFunction "ceiling"

-- | A `Condition` is an `Expression`, which can evaluate
-- to `true`, `false` or `null_`. This is because SQL uses
-- a three valued logic.
type Condition commons schemas params grp from =
  Expression commons schemas params grp from ('Null 'PGbool)

-- | >>> printSQL true
-- TRUE
true :: Expression commons schemas params grp from (nullity 'PGbool)
true = UnsafeExpression "TRUE"

-- | >>> printSQL false
-- FALSE
false :: Expression commons schemas params grp from (nullity 'PGbool)
false = UnsafeExpression "FALSE"

-- | >>> printSQL $ not_ true
-- (NOT TRUE)
not_
  :: Expression commons schemas params grp from (nullity 'PGbool)
  -> Expression commons schemas params grp from (nullity 'PGbool)
not_ = unsafeUnaryOp "NOT"

-- | >>> printSQL $ true .&& false
-- (TRUE AND FALSE)
(.&&)
  :: Expression commons schemas params grp from (nullity 'PGbool)
  -> Expression commons schemas params grp from (nullity 'PGbool)
  -> Expression commons schemas params grp from (nullity 'PGbool)
infixr 3 .&&
(.&&) = unsafeBinaryOp "AND"

-- | >>> printSQL $ true .|| false
-- (TRUE OR FALSE)
(.||)
  :: Expression commons schemas params grp from (nullity 'PGbool)
  -> Expression commons schemas params grp from (nullity 'PGbool)
  -> Expression commons schemas params grp from (nullity 'PGbool)
infixr 2 .||
(.||) = unsafeBinaryOp "OR"

-- | >>> :{
-- let
--   expression :: Expression commons schemas params grp from (nullity 'PGint2)
--   expression = caseWhenThenElse [(true, 1), (false, 2)] 3
-- in printSQL expression
-- :}
-- CASE WHEN TRUE THEN 1 WHEN FALSE THEN 2 ELSE 3 END
caseWhenThenElse
  :: [ ( Condition commons schemas params grp from
       , Expression commons schemas params grp from ty
     ) ]
  -- ^ whens and thens
  -> Expression commons schemas params grp from ty
  -- ^ else
  -> Expression commons schemas params grp from ty
caseWhenThenElse whenThens else_ = UnsafeExpression $ mconcat
  [ "CASE"
  , mconcat
    [ mconcat
      [ " WHEN ", renderSQL when_
      , " THEN ", renderSQL then_
      ]
    | (when_,then_) <- whenThens
    ]
  , " ELSE ", renderSQL else_
  , " END"
  ]

-- | >>> :{
-- let
--   expression :: Expression commons schemas params grp from (nullity 'PGint2)
--   expression = ifThenElse true 1 0
-- in printSQL expression
-- :}
-- CASE WHEN TRUE THEN 1 ELSE 0 END
ifThenElse
  :: Condition commons schemas params grp from
  -> Expression commons schemas params grp from ty -- ^ then
  -> Expression commons schemas params grp from ty -- ^ else
  -> Expression commons schemas params grp from ty
ifThenElse if_ then_ else_ = caseWhenThenElse [(if_,then_)] else_

-- | Comparison operations like `.==`, `./=`, `.>`, `.>=`, `.<` and `.<=`
-- will produce @NULL@s if one of their arguments is @NULL@.
--
-- >>> printSQL $ true .== null_
-- (TRUE = NULL)
(.==)
  :: Expression commons schemas params grp from (nullity0 ty) -- ^ lhs
  -> Expression commons schemas params grp from (nullity1 ty) -- ^ rhs
  -> Condition commons schemas params grp from
(.==) = unsafeBinaryOp "="
infix 4 .==

-- | >>> printSQL $ true ./= null_
-- (TRUE <> NULL)
(./=)
  :: Expression commons schemas params grp from (nullity0 ty) -- ^ lhs
  -> Expression commons schemas params grp from (nullity1 ty) -- ^ rhs
  -> Condition commons schemas params grp from
(./=) = unsafeBinaryOp "<>"
infix 4 ./=

-- | >>> printSQL $ true .>= null_
-- (TRUE >= NULL)
(.>=)
  :: Expression commons schemas params grp from (nullity0 ty) -- ^ lhs
  -> Expression commons schemas params grp from (nullity1 ty) -- ^ rhs
  -> Condition commons schemas params grp from
(.>=) = unsafeBinaryOp ">="
infix 4 .>=

-- | >>> printSQL $ true .< null_
-- (TRUE < NULL)
(.<)
  :: Expression commons schemas params grp from (nullity0 ty) -- ^ lhs
  -> Expression commons schemas params grp from (nullity1 ty) -- ^ rhs
  -> Condition commons schemas params grp from
(.<) = unsafeBinaryOp "<"
infix 4 .<

-- | >>> printSQL $ true .<= null_
-- (TRUE <= NULL)
(.<=)
  :: Expression commons schemas params grp from (nullity0 ty) -- ^ lhs
  -> Expression commons schemas params grp from (nullity1 ty) -- ^ rhs
  -> Condition commons schemas params grp from
(.<=) = unsafeBinaryOp "<="
infix 4 .<=

-- | >>> printSQL $ true .> null_
-- (TRUE > NULL)
(.>)
  :: Expression commons schemas params grp from (nullity0 ty) -- ^ lhs
  -> Expression commons schemas params grp from (nullity1 ty) -- ^ rhs
  -> Condition commons schemas params grp from
(.>) = unsafeBinaryOp ">"
infix 4 .>

-- | >>> printSQL currentDate
-- CURRENT_DATE
currentDate
  :: Expression commons schemas params grp from (nullity 'PGdate)
currentDate = UnsafeExpression "CURRENT_DATE"

-- | >>> printSQL currentTime
-- CURRENT_TIME
currentTime
  :: Expression commons schemas params grp from (nullity 'PGtimetz)
currentTime = UnsafeExpression "CURRENT_TIME"

-- | >>> printSQL currentTimestamp
-- CURRENT_TIMESTAMP
currentTimestamp
  :: Expression commons schemas params grp from (nullity 'PGtimestamptz)
currentTimestamp = UnsafeExpression "CURRENT_TIMESTAMP"

-- | >>> printSQL localTime
-- LOCALTIME
localTime
  :: Expression commons schemas params grp from (nullity 'PGtime)
localTime = UnsafeExpression "LOCALTIME"

-- | >>> printSQL localTimestamp
-- LOCALTIMESTAMP
localTimestamp
  :: Expression commons schemas params grp from (nullity 'PGtimestamp)
localTimestamp = UnsafeExpression "LOCALTIMESTAMP"

{-----------------------------------------
text
-----------------------------------------}

instance IsString
  (Expression commons schemas params grp from (nullity 'PGtext)) where
    fromString str = UnsafeExpression $
      "E\'" <> fromString (escape =<< str) <> "\'"
      where
        escape = \case
          '\NUL' -> "\\0"
          '\'' -> "''"
          '"' -> "\\\""
          '\b' -> "\\b"
          '\n' -> "\\n"
          '\r' -> "\\r"
          '\t' -> "\\t"
          '\\' -> "\\\\"
          c -> [c]

instance Semigroup
  (Expression commons schemas params grp from (nullity 'PGtext)) where
    (<>) = unsafeBinaryOp "||"

instance Monoid
  (Expression commons schemas params grp from (nullity 'PGtext)) where
    mempty = fromString ""
    mappend = (<>)

-- | >>> printSQL $ lower "ARRRGGG"
-- lower(E'ARRRGGG')
lower
  :: Expression commons schemas params grp from (nullity 'PGtext)
  -- ^ string to lower case
  -> Expression commons schemas params grp from (nullity 'PGtext)
lower = unsafeFunction "lower"

-- | >>> printSQL $ upper "eeee"
-- upper(E'eeee')
upper
  :: Expression commons schemas params grp from (nullity 'PGtext)
  -- ^ string to upper case
  -> Expression commons schemas params grp from (nullity 'PGtext)
upper = unsafeFunction "upper"

-- | >>> printSQL $ charLength "four"
-- char_length(E'four')
charLength
  :: Expression commons schemas params grp from (nullity 'PGtext)
  -- ^ string to measure
  -> Expression commons schemas params grp from (nullity 'PGint4)
charLength = unsafeFunction "char_length"

-- | The `like` expression returns true if the @string@ matches
-- the supplied @pattern@. If @pattern@ does not contain percent signs
-- or underscores, then the pattern only represents the string itself;
-- in that case `like` acts like the equals operator. An underscore (_)
-- in pattern stands for (matches) any single character; a percent sign (%)
-- matches any sequence of zero or more characters.
--
-- >>> printSQL $ "abc" `like` "a%"
-- (E'abc' LIKE E'a%')
like
  :: Expression commons schemas params grp from (nullity 'PGtext)
  -- ^ string
  -> Expression commons schemas params grp from (nullity 'PGtext)
  -- ^ pattern
  -> Expression commons schemas params grp from (nullity 'PGbool)
like = unsafeBinaryOp "LIKE"

-- | The key word ILIKE can be used instead of LIKE to make the
-- match case-insensitive according to the active locale.
--
-- >>> printSQL $ "abc" `ilike` "a%"
-- (E'abc' ILIKE E'a%')
ilike
  :: Expression commons schemas params grp from (nullity 'PGtext)
  -- ^ string
  -> Expression commons schemas params grp from (nullity 'PGtext)
  -- ^ pattern
  -> Expression commons schemas params grp from (nullity 'PGbool)
ilike = unsafeBinaryOp "ILIKE"

{-----------------------------------------
 -- json and jsonb support

See https://www.postgresql.org/docs/10/static/functions-json.html -- most
comments lifted directly from this page.

Table 9.44: json and jsonb operators
-----------------------------------------}

-- | Get JSON value (object field or array element) at a key.
(.->)
  :: (json `In` PGJsonType, key `In` PGJsonKey)
  => Expression commons schemas params grp from (nullity json)
  -> Expression commons schemas params grp from (nullity key)
  -> Expression commons schemas params grp from ('Null json)
infixl 8 .->
(.->) = unsafeBinaryOp "->"

-- | Get JSON value (object field or array element) at a key, as text.
(.->>)
  :: (json `In` PGJsonType, key `In` PGJsonKey)
  => Expression commons schemas params grp from (nullity json)
  -> Expression commons schemas params grp from (nullity key)
  -> Expression commons schemas params grp from ('Null 'PGtext)
infixl 8 .->>
(.->>) = unsafeBinaryOp "->>"

-- | Get JSON value at a specified path.
(.#>)
  :: (json `In` PGJsonType, PGTextArray "(.#>)" path)
  => Expression commons schemas params grp from (nullity json)
  -> Expression commons schemas params grp from (nullity path)
  -> Expression commons schemas params grp from ('Null json)
infixl 8 .#>
(.#>) = unsafeBinaryOp "#>"

-- | Get JSON value at a specified path as text.
(.#>>)
  :: (json `In` PGJsonType, PGTextArray "(.#>>)" path)
  => Expression commons schemas params grp from (nullity json)
  -> Expression commons schemas params grp from (nullity path)
  -> Expression commons schemas params grp from ('Null 'PGtext)
infixl 8 .#>>
(.#>>) = unsafeBinaryOp "#>>"

-- Additional jsonb operators

-- | Does the left JSON value contain the right JSON path/value entries at the
-- top level?
(.@>)
  :: Expression commons schemas params grp from (nullity 'PGjsonb)
  -> Expression commons schemas params grp from (nullity 'PGjsonb)
  -> Condition commons schemas params grp from
infixl 9 .@>
(.@>) = unsafeBinaryOp "@>"

-- | Are the left JSON path/value entries contained at the top level within the
-- right JSON value?
(.<@)
  :: Expression commons schemas params grp from (nullity 'PGjsonb)
  -> Expression commons schemas params grp from (nullity 'PGjsonb)
  -> Condition commons schemas params grp from
infixl 9 .<@
(.<@) = unsafeBinaryOp "<@"

-- | Does the string exist as a top-level key within the JSON value?
(.?)
  :: Expression commons schemas params grp from (nullity 'PGjsonb)
  -> Expression commons schemas params grp from (nullity 'PGtext)
  -> Condition commons schemas params grp from
infixl 9 .?
(.?) = unsafeBinaryOp "?"

-- | Do any of these array strings exist as top-level keys?
(.?|)
  :: Expression commons schemas params grp from (nullity 'PGjsonb)
  -> Expression commons schemas params grp from (nullity ('PGvararray ('NotNull 'PGtext)))
  -> Condition commons schemas params grp from
infixl 9 .?|
(.?|) = unsafeBinaryOp "?|"

-- | Do all of these array strings exist as top-level keys?
(.?&)
  :: Expression commons schemas params grp from (nullity 'PGjsonb)
  -> Expression commons schemas params grp from (nullity ('PGvararray ('NotNull 'PGtext)))
  -> Condition commons schemas params grp from
infixl 9 .?&
(.?&) = unsafeBinaryOp "?&"

-- | Concatenate two jsonb values into a new jsonb value.
instance
  Semigroup (Expression commons schemas from grouping param (nullity 'PGjsonb)) where
  (<>) = unsafeBinaryOp "||"

-- | Delete a key or keys from a JSON object, or remove an array element.
--
-- If the right operand is..
--
-- @ text @: Delete key/value pair or string element from left operand. Key/value pairs
-- are matched based on their key value.
--
-- @ text[] @: Delete multiple key/value pairs or string elements
-- from left operand. Key/value pairs are matched based on their key value.
--
-- @ integer @: Delete the array element with specified index (Negative integers
-- count from the end). Throws an error if top level container is not an array.
(.-.)
  :: (key `In` '[ 'PGtext, 'PGvararray ('NotNull 'PGtext), 'PGint4, 'PGint2 ]) -- hlint error without parens here
  => Expression commons schemas params grp from (nullity 'PGjsonb)
  -> Expression commons schemas params grp from (nullity key)
  -> Expression commons schemas params grp from (nullity 'PGjsonb)
infixl 6 .-.
(.-.) = unsafeBinaryOp "-"

-- | Delete the field or element with specified path (for JSON arrays, negative
-- integers count from the end)
(#-.)
  :: PGTextArray "(#-.)" arrayty
  => Expression commons schemas params grp from (nullity 'PGjsonb)
  -> Expression commons schemas params grp from (nullity arrayty)
  -> Expression commons schemas params grp from (nullity 'PGjsonb)
infixl 6 #-.
(#-.) = unsafeBinaryOp "#-"

{-----------------------------------------
Table 9.45: JSON creation functions
-----------------------------------------}

-- | Literal binary JSON
jsonbLit
  :: JSON.ToJSON x
  => x -> Expression commons schemas params grp from (nullity 'PGjsonb)
jsonbLit = cast jsonb . UnsafeExpression
  . singleQuotedUtf8 . toStrict . JSON.encode

-- | Literal JSON
jsonLit
  :: JSON.ToJSON x
  => x -> Expression commons schemas params grp from (nullity 'PGjson)
jsonLit = cast json . UnsafeExpression
  . singleQuotedUtf8 . toStrict . JSON.encode

-- | Returns the value as json. Arrays and composites are converted
-- (recursively) to arrays and objects; otherwise, if there is a cast from the
-- type to json, the cast function will be used to perform the conversion;
-- otherwise, a scalar value is produced. For any scalar type other than a
-- number, a Boolean, or a null value, the text representation will be used, in
-- such a fashion that it is a valid json value.
toJson
  :: Expression commons schemas params grp from (nullity ty)
  -> Expression commons schemas params grp from (nullity 'PGjson)
toJson = unsafeFunction "to_json"

-- | Returns the value as jsonb. Arrays and composites are converted
-- (recursively) to arrays and objects; otherwise, if there is a cast from the
-- type to json, the cast function will be used to perform the conversion;
-- otherwise, a scalar value is produced. For any scalar type other than a
-- number, a Boolean, or a null value, the text representation will be used, in
-- such a fashion that it is a valid jsonb value.
toJsonb
  :: Expression commons schemas params grp from (nullity ty)
  -> Expression commons schemas params grp from (nullity 'PGjsonb)
toJsonb = unsafeFunction "to_jsonb"

-- | Returns the array as a JSON array. A PostgreSQL multidimensional array
-- becomes a JSON array of arrays.
arrayToJson
  :: PGArray "arrayToJson" arr
  => Expression commons schemas params grp from (nullity arr)
  -> Expression commons schemas params grp from (nullity 'PGjson)
arrayToJson = unsafeFunction "array_to_json"

-- | Returns the row as a JSON object.
rowToJson
  :: Expression commons schemas params grp from (nullity ('PGcomposite ty))
  -> Expression commons schemas params grp from (nullity 'PGjson)
rowToJson = unsafeFunction "row_to_json"

-- | Builds a possibly-heterogeneously-typed JSON array out of a variadic
-- argument list.
jsonBuildArray
  :: SListI elems
  => NP (Expression commons schemas params grp from) elems
  -> Expression commons schemas params grp from (nullity 'PGjson)
jsonBuildArray = unsafeVariadicFunction "json_build_array"

-- | Builds a possibly-heterogeneously-typed (binary) JSON array out of a
-- variadic argument list.
jsonbBuildArray
  :: SListI elems
  => NP (Expression commons schemas params grp from) elems
  -> Expression commons schemas params grp from (nullity 'PGjsonb)
jsonbBuildArray = unsafeVariadicFunction "jsonb_build_array"

unsafeRowFunction
  :: All Top elems
  => NP (Aliased (Expression commons schemas params grp from)) elems
  -> [ByteString]
unsafeRowFunction =
  (`appEndo` []) . hcfoldMap (Proxy :: Proxy Top)
  (\(col `As` name) -> Endo $ \xs ->
      renderAliasString name : renderSQL col : xs)
  where
    renderAliasString :: KnownSymbol alias => Alias alias -> ByteString
    renderAliasString = singleQuotedText . fromString . symbolVal

-- | Builds a possibly-heterogeneously-typed JSON object out of a variadic
-- argument list. The elements of the argument list must alternate between text
-- and values.
jsonBuildObject
  :: All Top elems
  => NP (Aliased (Expression commons schemas params grp from)) elems
  -> Expression commons schemas params grp from (nullity 'PGjson)
jsonBuildObject
  = unsafeFunction "json_build_object"
  . UnsafeExpression
  . commaSeparated
  . unsafeRowFunction

-- | Builds a possibly-heterogeneously-typed (binary) JSON object out of a
-- variadic argument list. The elements of the argument list must alternate
-- between text and values.
jsonbBuildObject
  :: All Top elems
  => NP (Aliased (Expression commons schemas params grp from)) elems
  -> Expression commons schemas params grp from (nullity 'PGjsonb)
jsonbBuildObject
  = unsafeFunction "jsonb_build_object"
  . UnsafeExpression
  . commaSeparated
  . unsafeRowFunction

-- | Builds a JSON object out of a text array. The array must have either
-- exactly one dimension with an even number of members, in which case they are
-- taken as alternating key/value pairs, or two dimensions such that each inner
-- array has exactly two elements, which are taken as a key/value pair.
jsonObject
  :: PGArrayOf "jsonObject" arr ('NotNull 'PGtext)
  => Expression commons schemas params grp from (nullity arr)
  -> Expression commons schemas params grp from (nullity 'PGjson)
jsonObject = unsafeFunction "json_object"

-- | Builds a binary JSON object out of a text array. The array must have either
-- exactly one dimension with an even number of members, in which case they are
-- taken as alternating key/value pairs, or two dimensions such that each inner
-- array has exactly two elements, which are taken as a key/value pair.
jsonbObject
  :: PGArrayOf "jsonbObject" arr ('NotNull 'PGtext)
  => Expression commons schemas params grp from (nullity arr)
  -> Expression commons schemas params grp from (nullity 'PGjsonb)
jsonbObject = unsafeFunction "jsonb_object"

-- | This is an alternate form of 'jsonObject' that takes two arrays; one for
-- keys and one for values, that are zipped pairwise to create a JSON object.
jsonZipObject
  :: ( PGArrayOf "jsonZipObject" keysArray ('NotNull 'PGtext)
     , PGArrayOf "jsonZipObject" valuesArray ('NotNull 'PGtext))
  => Expression commons schemas params grp from (nullity keysArray)
  -> Expression commons schemas params grp from (nullity valuesArray)
  -> Expression commons schemas params grp from (nullity 'PGjson)
jsonZipObject ks vs =
  unsafeVariadicFunction "json_object" (ks :* vs :* Nil)

-- | This is an alternate form of 'jsonObject' that takes two arrays; one for
-- keys and one for values, that are zipped pairwise to create a binary JSON
-- object.
jsonbZipObject
  :: ( PGArrayOf "jsonbZipObject" keysArray ('NotNull 'PGtext)
     , PGArrayOf "jsonbZipObject" valuesArray ('NotNull 'PGtext))
  => Expression commons schemas params grp from (nullity keysArray)
  -> Expression commons schemas params grp from (nullity valuesArray)
  -> Expression commons schemas params grp from (nullity 'PGjsonb)
jsonbZipObject ks vs =
  unsafeVariadicFunction "jsonb_object" (ks :* vs :* Nil)

{-----------------------------------------
Table 9.46: JSON processing functions
-----------------------------------------}

-- | Returns the number of elements in the outermost JSON array.
jsonArrayLength
  :: Expression commons schemas params grp from (nullity 'PGjson)
  -> Expression commons schemas params grp from (nullity 'PGint4)
jsonArrayLength = unsafeFunction "json_array_length"

-- | Returns the number of elements in the outermost binary JSON array.
jsonbArrayLength
  :: Expression commons schemas params grp from (nullity 'PGjsonb)
  -> Expression commons schemas params grp from (nullity 'PGint4)
jsonbArrayLength = unsafeFunction "jsonb_array_length"

-- | Returns JSON value pointed to by the given path (equivalent to #>
-- operator).
jsonExtractPath
  :: SListI elems
  => Expression commons schemas params grp from (nullity 'PGjson)
  -> NP (Expression commons schemas params grp from) elems
  -> Expression commons schemas params grp from (nullity 'PGjsonb)
jsonExtractPath x xs =
  unsafeVariadicFunction "json_extract_path" (x :* xs)

-- | Returns JSON value pointed to by the given path (equivalent to #>
-- operator).
jsonbExtractPath
  :: SListI elems
  => Expression commons schemas params grp from (nullity 'PGjsonb)
  -> NP (Expression commons schemas params grp from) elems
  -> Expression commons schemas params grp from (nullity 'PGjsonb)
jsonbExtractPath x xs =
  unsafeVariadicFunction "jsonb_extract_path" (x :* xs)

-- | Returns JSON value pointed to by the given path (equivalent to #>
-- operator), as text.
jsonExtractPathAsText
  :: SListI elems
  => Expression commons schemas params grp from (nullity 'PGjson)
  -> NP (Expression commons schemas params grp from) elems
  -> Expression commons schemas params grp from (nullity 'PGjson)
jsonExtractPathAsText x xs =
  unsafeVariadicFunction "json_extract_path_text" (x :* xs)

-- | Returns JSON value pointed to by the given path (equivalent to #>
-- operator), as text.
jsonbExtractPathAsText
  :: SListI elems
  => Expression commons schemas params grp from (nullity 'PGjsonb)
  -> NP (Expression commons schemas params grp from) elems
  -> Expression commons schemas params grp from (nullity 'PGjsonb)
jsonbExtractPathAsText x xs =
  unsafeVariadicFunction "jsonb_extract_path_text" (x :* xs)

-- | Returns the type of the outermost JSON value as a text string. Possible
-- types are object, array, string, number, boolean, and null.
jsonTypeof
  :: Expression commons schemas params grp from (nullity 'PGjson)
  -> Expression commons schemas params grp from (nullity 'PGtext)
jsonTypeof = unsafeFunction "json_typeof"

-- | Returns the type of the outermost binary JSON value as a text string.
-- Possible types are object, array, string, number, boolean, and null.
jsonbTypeof
  :: Expression commons schemas params grp from (nullity 'PGjsonb)
  -> Expression commons schemas params grp from (nullity 'PGtext)
jsonbTypeof = unsafeFunction "jsonb_typeof"

-- | Returns its argument with all object fields that have null values omitted.
-- Other null values are untouched.
jsonStripNulls
  :: Expression commons schemas params grp from (nullity 'PGjson)
  -> Expression commons schemas params grp from (nullity 'PGjson)
jsonStripNulls = unsafeFunction "json_strip_nulls"

-- | Returns its argument with all object fields that have null values omitted.
-- Other null values are untouched.
jsonbStripNulls
  :: Expression commons schemas params grp from (nullity 'PGjsonb)
  -> Expression commons schemas params grp from (nullity 'PGjsonb)
jsonbStripNulls = unsafeFunction "jsonb_strip_nulls"

-- | @ jsonbSet target path new_value create_missing @
--
-- Returns target with the section designated by path replaced by new_value,
-- or with new_value added if create_missing is true ( default is true) and the
-- item designated by path does not exist. As with the path orientated
-- operators, negative integers that appear in path count from the end of JSON
-- arrays.
jsonbSet
  :: PGTextArray "jsonbSet" arr
  => Expression commons schemas params grp from (nullity 'PGjsonb)
  -> Expression commons schemas params grp from (nullity arr)
  -> Expression commons schemas params grp from (nullity 'PGjsonb)
  -> Maybe (Expression commons schemas params grp from (nullity 'PGbool))
  -> Expression commons schemas params grp from (nullity 'PGjsonb)
jsonbSet tgt path val createMissing = case createMissing of
  Just m -> unsafeVariadicFunction "jsonb_set" (tgt :* path :* val :* m :* Nil)
  Nothing -> unsafeVariadicFunction "jsonb_set" (tgt :* path :* val :* Nil)

-- | @ jsonbInsert target path new_value insert_after @
--
-- Returns target with new_value inserted. If target section designated by
-- path is in a JSONB array, new_value will be inserted before target or after
-- if insert_after is true (default is false). If target section designated by
-- path is in JSONB object, new_value will be inserted only if target does not
-- exist. As with the path orientated operators, negative integers that appear
-- in path count from the end of JSON arrays.
jsonbInsert
  :: PGTextArray "jsonbInsert" arr
  => Expression commons schemas params grp from (nullity 'PGjsonb)
  -> Expression commons schemas params grp from (nullity arr)
  -> Expression commons schemas params grp from (nullity 'PGjsonb)
  -> Maybe (Expression commons schemas params grp from (nullity 'PGbool))
  -> Expression commons schemas params grp from (nullity 'PGjsonb)
jsonbInsert tgt path val insertAfter = case insertAfter of
  Just i -> unsafeVariadicFunction "jsonb_insert" (tgt :* path :* val :* i :* Nil)
  Nothing -> unsafeVariadicFunction "jsonb_insert" (tgt :* path :* val :* Nil)

-- | Returns its argument as indented JSON text.
jsonbPretty
  :: Expression commons schemas params grp from (nullity 'PGjsonb)
  -> Expression commons schemas params grp from (nullity 'PGtext)
jsonbPretty = unsafeFunction "jsonb_pretty"

{-----------------------------------------
aggregation
-----------------------------------------}

-- | escape hatch to define aggregate functions
unsafeAggregate
  :: ByteString -- ^ aggregate function
  -> Expression commons schemas from 'Ungrouped params (xty)
  -> Expression commons schemas from ('Grouped bys) params (yty)
unsafeAggregate fun x = UnsafeExpression $ mconcat
  [fun, "(", renderSQL x, ")"]

-- | escape hatch to define aggregate functions over distinct values
unsafeAggregateDistinct
  :: ByteString -- ^ aggregate function
  -> Expression commons schemas from 'Ungrouped params (xty)
  -> Expression commons schemas from ('Grouped bys) params (yty)
unsafeAggregateDistinct fun x = UnsafeExpression $ mconcat
  [fun, "(DISTINCT ", renderSQL x, ")"]

-- | >>> :{
-- let
--   expression :: Expression commons schemas params ('Grouped bys) '[tab ::: '["col" ::: 'Null 'PGnumeric]] ('Null 'PGnumeric)
--   expression = sum_ #col
-- in printSQL expression
-- :}
-- sum("col")
sum_
  :: ty `In` PGNum
  => Expression commons schemas from 'Ungrouped params (nullity ty)
  -- ^ what to sum
  -> Expression commons schemas from ('Grouped bys) params (nullity ty)
sum_ = unsafeAggregate "sum"

-- | >>> :{
-- let
--   expression :: Expression commons schemas params ('Grouped bys) '[tab ::: '["col" ::: nullity 'PGnumeric]] (nullity 'PGnumeric)
--   expression = sumDistinct #col
-- in printSQL expression
-- :}
-- sum(DISTINCT "col")
sumDistinct
  :: ty `In` PGNum
  => Expression commons schemas from 'Ungrouped params (nullity ty)
  -- ^ what to sum
  -> Expression commons schemas from ('Grouped bys) params (nullity ty)
sumDistinct = unsafeAggregateDistinct "sum"

-- | A constraint for `PGType`s that you can take averages of and the resulting
-- `PGType`.
class PGAvg ty avg | ty -> avg where
  avg, avgDistinct
    :: Expression commons schemas from 'Ungrouped params (nullity ty)
    -- ^ what to average
    -> Expression commons schemas from ('Grouped bys) params (nullity avg)
  avg = unsafeAggregate "avg"
  avgDistinct = unsafeAggregateDistinct "avg"
instance PGAvg 'PGint2 'PGnumeric
instance PGAvg 'PGint4 'PGnumeric
instance PGAvg 'PGint8 'PGnumeric
instance PGAvg 'PGnumeric 'PGnumeric
instance PGAvg 'PGfloat4 'PGfloat8
instance PGAvg 'PGfloat8 'PGfloat8
instance PGAvg 'PGinterval 'PGinterval

-- | >>> :{
-- let
--   expression :: Expression commons schemas params (Grouped bys) '[tab ::: '["col" ::: nullity 'PGint4]] (nullity 'PGint4)
--   expression = bitAnd #col
-- in printSQL expression
-- :}
-- bit_and("col")
bitAnd
  :: int `In` PGIntegral
  => Expression commons schemas from 'Ungrouped params (nullity int)
  -- ^ what to aggregate
  -> Expression commons schemas from ('Grouped bys) params (nullity int)
bitAnd = unsafeAggregate "bit_and"

-- | >>> :{
-- let
--   expression :: Expression commons schemas params ('Grouped bys) '[tab ::: '["col" ::: nullity 'PGint4]] (nullity 'PGint4)
--   expression = bitOr #col
-- in printSQL expression
-- :}
-- bit_or("col")
bitOr
  :: int `In` PGIntegral
  => Expression commons schemas from 'Ungrouped params (nullity int)
  -- ^ what to aggregate
  -> Expression commons schemas from ('Grouped bys) params (nullity int)
bitOr = unsafeAggregate "bit_or"

-- | >>> :{
-- let
--   expression :: Expression commons schemas params ('Grouped bys) '[tab ::: '["col" ::: nullity 'PGint4]] (nullity 'PGint4)
--   expression = bitAndDistinct #col
-- in printSQL expression
-- :}
-- bit_and(DISTINCT "col")
bitAndDistinct
  :: int `In` PGIntegral
  => Expression commons schemas from 'Ungrouped params (nullity int)
  -- ^ what to aggregate
  -> Expression commons schemas from ('Grouped bys) params (nullity int)
bitAndDistinct = unsafeAggregateDistinct "bit_and"

-- | >>> :{
-- let
--   expression :: Expression commons schemas params (Grouped bys) '[tab ::: '["col" ::: nullity 'PGint4]] (nullity 'PGint4)
--   expression = bitOrDistinct #col
-- in printSQL expression
-- :}
-- bit_or(DISTINCT "col")
bitOrDistinct
  :: int `In` PGIntegral
  => Expression commons schemas from 'Ungrouped params (nullity int)
  -- ^ what to aggregate
  -> Expression commons schemas from ('Grouped bys) params (nullity int)
bitOrDistinct = unsafeAggregateDistinct "bit_or"

-- | >>> :{
-- let
--   expression :: Expression commons schemas params (Grouped bys) '[tab ::: '["col" ::: nullity 'PGbool]] (nullity 'PGbool)
--   expression = boolAnd #col
-- in printSQL expression
-- :}
-- bool_and("col")
boolAnd
  :: Expression commons schemas from 'Ungrouped params (nullity 'PGbool)
  -- ^ what to aggregate
  -> Expression commons schemas from ('Grouped bys) params (nullity 'PGbool)
boolAnd = unsafeAggregate "bool_and"

-- | >>> :{
-- let
--   expression :: Expression commons schemas params (Grouped bys) '[tab ::: '["col" ::: nullity 'PGbool]] (nullity 'PGbool)
--   expression = boolOr #col
-- in printSQL expression
-- :}
-- bool_or("col")
boolOr
  :: Expression commons schemas from 'Ungrouped params (nullity 'PGbool)
  -- ^ what to aggregate
  -> Expression commons schemas from ('Grouped bys) params (nullity 'PGbool)
boolOr = unsafeAggregate "bool_or"

-- | >>> :{
-- let
--   expression :: Expression commons schemas params (Grouped bys) '[tab ::: '["col" ::: nullity 'PGbool]] (nullity 'PGbool)
--   expression = boolAndDistinct #col
-- in printSQL expression
-- :}
-- bool_and(DISTINCT "col")
boolAndDistinct
  :: Expression commons schemas from 'Ungrouped params (nullity 'PGbool)
  -- ^ what to aggregate
  -> Expression commons schemas from ('Grouped bys) params (nullity 'PGbool)
boolAndDistinct = unsafeAggregateDistinct "bool_and"

-- | >>> :{
-- let
--   expression :: Expression commons schemas params (Grouped bys) '[tab ::: '["col" ::: nullity 'PGbool]] (nullity 'PGbool)
--   expression = boolOrDistinct #col
-- in printSQL expression
-- :}
-- bool_or(DISTINCT "col")
boolOrDistinct
  :: Expression commons schemas from 'Ungrouped params (nullity 'PGbool)
  -- ^ what to aggregate
  -> Expression commons schemas from ('Grouped bys) params (nullity 'PGbool)
boolOrDistinct = unsafeAggregateDistinct "bool_or"

-- | A special aggregation that does not require an input
--
-- >>> printSQL countStar
-- count(*)
countStar
  :: Expression commons schemas from ('Grouped bys) params ('NotNull 'PGint8)
countStar = UnsafeExpression $ "count(*)"

-- | >>> :{
-- let
--   expression :: Expression commons schemas params (Grouped bys) '[tab ::: '["col" ::: nullity ty]] ('NotNull 'PGint8)
--   expression = count #col
-- in printSQL expression
-- :}
-- count("col")
count
  :: Expression commons schemas from 'Ungrouped params ty
  -- ^ what to count
  -> Expression commons schemas from ('Grouped bys) params ('NotNull 'PGint8)
count = unsafeAggregate "count"

-- | >>> :{
-- let
--   expression :: Expression commons schemas params (Grouped bys) '[tab ::: '["col" ::: nullity ty]] ('NotNull 'PGint8)
--   expression = countDistinct #col
-- in printSQL expression
-- :}
-- count(DISTINCT "col")
countDistinct
  :: Expression commons schemas from 'Ungrouped params ty
  -- ^ what to count
  -> Expression commons schemas from ('Grouped bys) params ('NotNull 'PGint8)
countDistinct = unsafeAggregateDistinct "count"

-- | synonym for `boolAnd`
--
-- >>> :{
-- let
--   expression :: Expression commons schemas params (Grouped bys) '[tab ::: '["col" ::: nullity 'PGbool]] (nullity 'PGbool)
--   expression = every #col
-- in printSQL expression
-- :}
-- every("col")
every
  :: Expression commons schemas from 'Ungrouped params (nullity 'PGbool)
  -- ^ what to aggregate
  -> Expression commons schemas from ('Grouped bys) params (nullity 'PGbool)
every = unsafeAggregate "every"

-- | synonym for `boolAndDistinct`
--
-- >>> :{
-- let
--   expression :: Expression commons schemas params (Grouped bys) '[tab ::: '["col" ::: nullity 'PGbool]] (nullity 'PGbool)
--   expression = everyDistinct #col
-- in printSQL expression
-- :}
-- every(DISTINCT "col")
everyDistinct
  :: Expression commons schemas from 'Ungrouped params (nullity 'PGbool)
  -- ^ what to aggregate
  -> Expression commons schemas from ('Grouped bys) params (nullity 'PGbool)
everyDistinct = unsafeAggregateDistinct "every"

-- | minimum and maximum aggregation
max_, min_, maxDistinct, minDistinct
  :: Expression commons schemas from 'Ungrouped params (nullity ty)
  -- ^ what to aggregate
  -> Expression commons schemas from ('Grouped bys) params (nullity ty)
max_ = unsafeAggregate "max"
min_ = unsafeAggregate "min"
maxDistinct = unsafeAggregateDistinct "max"
minDistinct = unsafeAggregateDistinct "min"

{-----------------------------------------
type expressions
-----------------------------------------}

-- | `TypeExpression`s are used in `cast`s and `createTable` commands.
newtype TypeExpression (schemas :: SchemasType) (ty :: NullityType)
  = UnsafeTypeExpression { renderTypeExpression :: ByteString }
  deriving (GHC.Generic,Show,Eq,Ord,NFData)
instance RenderSQL (TypeExpression schemas ty) where
  renderSQL = renderTypeExpression

-- | The enum or composite type in a `Typedef` can be expressed by its alias.
typedef
  :: (Has sch schemas schema, Has td schema ('Typedef ty))
  => QualifiedAlias sch td
  -> TypeExpression schemas (nullity ty)
typedef = UnsafeTypeExpression . renderSQL

-- | The composite type corresponding to a `Table` definition can be expressed
-- by its alias.
typetable
  :: (Has sch schemas schema, Has tab schema ('Table table))
  => QualifiedAlias sch tab
  -> TypeExpression schemas (nullity ('PGcomposite (TableToRow table)))
typetable = UnsafeTypeExpression . renderSQL

-- | The composite type corresponding to a `View` definition can be expressed
-- by its alias.
typeview
  :: (Has sch schemas schema, Has vw schema ('View view))
  => QualifiedAlias sch vw
  -> TypeExpression schemas (nullity ('PGcomposite view))
typeview = UnsafeTypeExpression . renderSQL

-- | logical Boolean (true/false)
bool :: TypeExpression schemas (nullity 'PGbool)
bool = UnsafeTypeExpression "bool"
-- | signed two-byte integer
int2, smallint :: TypeExpression schemas (nullity 'PGint2)
int2 = UnsafeTypeExpression "int2"
smallint = UnsafeTypeExpression "smallint"
-- | signed four-byte integer
int4, int, integer :: TypeExpression schemas (nullity 'PGint4)
int4 = UnsafeTypeExpression "int4"
int = UnsafeTypeExpression "int"
integer = UnsafeTypeExpression "integer"
-- | signed eight-byte integer
int8, bigint :: TypeExpression schemas (nullity 'PGint8)
int8 = UnsafeTypeExpression "int8"
bigint = UnsafeTypeExpression "bigint"
-- | arbitrary precision numeric type
numeric :: TypeExpression schemas (nullity 'PGnumeric)
numeric = UnsafeTypeExpression "numeric"
-- | single precision floating-point number (4 bytes)
float4, real :: TypeExpression schemas (nullity 'PGfloat4)
float4 = UnsafeTypeExpression "float4"
real = UnsafeTypeExpression "real"
-- | double precision floating-point number (8 bytes)
float8, doublePrecision :: TypeExpression schemas (nullity 'PGfloat8)
float8 = UnsafeTypeExpression "float8"
doublePrecision = UnsafeTypeExpression "double precision"
-- | variable-length character string
text :: TypeExpression schemas (nullity 'PGtext)
text = UnsafeTypeExpression "text"
-- | fixed-length character string
char, character
  :: forall n schemas nullity. (KnownNat n, 1 <= n)
  => TypeExpression schemas (nullity ('PGchar n))
char = UnsafeTypeExpression $ "char(" <> renderNat @n <> ")"
character = UnsafeTypeExpression $  "character(" <> renderNat @n <> ")"
-- | variable-length character string
varchar, characterVarying
  :: forall n schemas nullity. (KnownNat n, 1 <= n)
  => TypeExpression schemas (nullity ('PGvarchar n))
varchar = UnsafeTypeExpression $ "varchar(" <> renderNat @n <> ")"
characterVarying = UnsafeTypeExpression $
  "character varying(" <> renderNat @n <> ")"
-- | binary data ("byte array")
bytea :: TypeExpression schemas (nullity 'PGbytea)
bytea = UnsafeTypeExpression "bytea"
-- | date and time (no time zone)
timestamp :: TypeExpression schemas (nullity 'PGtimestamp)
timestamp = UnsafeTypeExpression "timestamp"
-- | date and time, including time zone
timestampWithTimeZone :: TypeExpression schemas (nullity 'PGtimestamptz)
timestampWithTimeZone = UnsafeTypeExpression "timestamp with time zone"
-- | calendar date (year, month, day)
date :: TypeExpression schemas (nullity 'PGdate)
date = UnsafeTypeExpression "date"
-- | time of day (no time zone)
time :: TypeExpression schemas (nullity 'PGtime)
time = UnsafeTypeExpression "time"
-- | time of day, including time zone
timeWithTimeZone :: TypeExpression schemas (nullity 'PGtimetz)
timeWithTimeZone = UnsafeTypeExpression "time with time zone"
-- | time span
interval :: TypeExpression schemas (nullity 'PGinterval)
interval = UnsafeTypeExpression "interval"
-- | universally unique identifier
uuid :: TypeExpression schemas (nullity 'PGuuid)
uuid = UnsafeTypeExpression "uuid"
-- | IPv4 or IPv6 host address
inet :: TypeExpression schemas (nullity 'PGinet)
inet = UnsafeTypeExpression "inet"
-- | textual JSON data
json :: TypeExpression schemas (nullity 'PGjson)
json = UnsafeTypeExpression "json"
-- | binary JSON data, decomposed
jsonb :: TypeExpression schemas (nullity 'PGjsonb)
jsonb = UnsafeTypeExpression "jsonb"
-- | variable length array
vararray
  :: TypeExpression schemas pg
  -> TypeExpression schemas (nullity ('PGvararray pg))
vararray ty = UnsafeTypeExpression $ renderSQL ty <> "[]"
-- | fixed length array
--
-- >>> renderSQL (fixarray @'[2] json)
-- "json[2]"
fixarray
  :: forall dims schemas nullity pg. All KnownNat dims
  => TypeExpression schemas pg
  -> TypeExpression schemas (nullity ('PGfixarray dims pg))
fixarray ty = UnsafeTypeExpression $
  renderSQL ty <> renderDims @dims
  where
    renderDims :: forall ns. All KnownNat ns => ByteString
    renderDims =
      ("[" <>)
      . (<> "]")
      . ByteString.intercalate "]["
      . hcollapse
      $ hcmap (Proxy @KnownNat)
        (K . fromString . show . natVal)
        (hpure Proxy :: NP Proxy ns)

-- | `pgtype` is a demoted version of a `PGType`
class PGTyped schemas (ty :: NullityType) where
  pgtype :: TypeExpression schemas ty
instance PGTyped schemas (nullity 'PGbool) where pgtype = bool
instance PGTyped schemas (nullity 'PGint2) where pgtype = int2
instance PGTyped schemas (nullity 'PGint4) where pgtype = int4
instance PGTyped schemas (nullity 'PGint8) where pgtype = int8
instance PGTyped schemas (nullity 'PGnumeric) where pgtype = numeric
instance PGTyped schemas (nullity 'PGfloat4) where pgtype = float4
instance PGTyped schemas (nullity 'PGfloat8) where pgtype = float8
instance PGTyped schemas (nullity 'PGtext) where pgtype = text
instance (KnownNat n, 1 <= n)
  => PGTyped schemas (nullity ('PGchar n)) where pgtype = char @n
instance (KnownNat n, 1 <= n)
  => PGTyped schemas (nullity ('PGvarchar n)) where pgtype = varchar @n
instance PGTyped schemas (nullity 'PGbytea) where pgtype = bytea
instance PGTyped schemas (nullity 'PGtimestamp) where pgtype = timestamp
instance PGTyped schemas (nullity 'PGtimestamptz) where pgtype = timestampWithTimeZone
instance PGTyped schemas (nullity 'PGdate) where pgtype = date
instance PGTyped schemas (nullity 'PGtime) where pgtype = time
instance PGTyped schemas (nullity 'PGtimetz) where pgtype = timeWithTimeZone
instance PGTyped schemas (nullity 'PGinterval) where pgtype = interval
instance PGTyped schemas (nullity 'PGuuid) where pgtype = uuid
instance PGTyped schemas (nullity 'PGjson) where pgtype = json
instance PGTyped schemas (nullity 'PGjsonb) where pgtype = jsonb
instance PGTyped schemas ty
  => PGTyped schemas (nullity ('PGvararray ty)) where
    pgtype = vararray (pgtype @schemas @ty)
<<<<<<< HEAD
instance (KnownNat n, PGTyped schemas ty)
  => PGTyped schemas (nullity ('PGfixarray n ty)) where
    pgtype = fixarray @n (pgtype @schemas @ty)

{-----------------------------------------
Sorting
-----------------------------------------}

-- | `SortExpression`s are used by `sortBy` to optionally sort the results
-- of a `Query`. `Asc` or `Desc` set the sort direction of a `NotNull` result
-- column to ascending or descending. Ascending order puts smaller values
-- first, where "smaller" is defined in terms of the `.<` operator. Similarly,
-- descending order is determined with the `.>` operator. `AscNullsFirst`,
-- `AscNullsLast`, `DescNullsFirst` and `DescNullsLast` options are used to
-- determine whether nulls appear before or after non-null values in the sort
-- ordering of a `Null` result column.
data SortExpression commons schemas params grp from where
    Asc
      :: Expression commons schemas params grp from ('NotNull ty)
      -> SortExpression commons schemas params grp from
    Desc
      :: Expression commons schemas params grp from ('NotNull ty)
      -> SortExpression commons schemas params grp from
    AscNullsFirst
      :: Expression commons schemas params grp from  ('Null ty)
      -> SortExpression commons schemas params grp from
    AscNullsLast
      :: Expression commons schemas params grp from  ('Null ty)
      -> SortExpression commons schemas params grp from
    DescNullsFirst
      :: Expression commons schemas params grp from  ('Null ty)
      -> SortExpression commons schemas params grp from
    DescNullsLast
      :: Expression commons schemas params grp from  ('Null ty)
      -> SortExpression commons schemas params grp from
deriving instance Show (SortExpression commons schemas params grp from)

class OrderBy expr where
  orderBy
    :: [SortExpression commons schemas params grp from]
    -> expr commons schemas params grp from
    -> expr commons schemas params grp from

-- | Render a `SortExpression`.
instance RenderSQL (SortExpression commons schemas params grp from) where
  renderSQL = \case
    Asc expression -> renderSQL expression <+> "ASC"
    Desc expression -> renderSQL expression <+> "DESC"
    AscNullsFirst expression -> renderSQL expression
      <+> "ASC NULLS FIRST"
    DescNullsFirst expression -> renderSQL expression
      <+> "DESC NULLS FIRST"
    AscNullsLast expression -> renderSQL expression <+> "ASC NULLS LAST"
    DescNullsLast expression -> renderSQL expression <+> "DESC NULLS LAST"

data WindowDefinition commons schemas params grp from where
  WindowDefinition
    :: SListI bys
    => NP (Expression commons schemas params grp from) bys
    -> [SortExpression commons schemas params grp from]
    -> WindowDefinition commons schemas params grp from

instance OrderBy WindowDefinition where
  orderBy sortsR (WindowDefinition parts sortsL)
    = WindowDefinition parts (sortsL ++ sortsR)

instance RenderSQL (WindowDefinition commons schemas from grp params) where
  renderSQL (WindowDefinition part ord) =
    renderPartitionByClause part <> renderOrderByClause ord
    where
      renderPartitionByClause = \case
        Nil -> ""
        parts -> "PARTITION" <+> "BY" <+> renderCommaSeparated renderExpression parts
      renderOrderByClause = \case
        [] -> ""
        srts -> " ORDER" <+> "BY"
          <+> commaSeparated (renderSQL <$> srts)

partitionBy
  :: SListI bys
  => NP (Expression commons schemas params grp from) bys
  -> WindowDefinition commons schemas params grp from
partitionBy bys = WindowDefinition bys []

newtype WindowFunction
  (commons :: FromType)
  (schemas :: SchemasType)
  (params :: [NullityType])
  (grp :: Grouping)
  (from :: FromType)
  (ty :: NullityType)
    = UnsafeWindowFunction { renderWindowFunction :: ByteString }
    deriving (GHC.Generic,Show,Eq,Ord,NFData)

instance RenderSQL (WindowFunction commons schemas params grp from ty) where
  renderSQL = renderWindowFunction

{- | rank of the current row with gaps; same as `rowNumber` of its first peer
>>> printSQL rank
rank()
-}
rank :: WindowFunction commons schemas from grp params ('NotNull 'PGint8)
rank = UnsafeWindowFunction "rank()"

{- | number of the current row within its partition, counting from 1
>>> printSQL rowNumber
row_number()
-}
rowNumber :: WindowFunction commons schemas from grp params ('NotNull 'PGint8)
rowNumber = UnsafeWindowFunction "row_number()"

{- | rank of the current row without gaps; this function counts peer groups
>>> printSQL denseRank
dense_rank()
-}
denseRank :: WindowFunction commons schemas from grp params ('NotNull 'PGint8)
denseRank = UnsafeWindowFunction "dense_rank()"

{- | relative rank of the current row: (rank - 1) / (total partition rows - 1)
>>> printSQL percentRank
percent_rank()
-}
percentRank :: WindowFunction commons schemas from grp params ('NotNull 'PGfloat8)
percentRank = UnsafeWindowFunction "percent_rank()"

{- | cumulative distribution: (number of partition rows
preceding or peer with current row) / total partition rows
>>> printSQL cumeDist
cume_dist()
-}
cumeDist :: WindowFunction commons schemas from grp params ('NotNull 'PGfloat8)
cumeDist = UnsafeWindowFunction "cume_dist()"

{- | integer ranging from 1 to the argument value,
dividing the partition as equally as possible
-}
ntile
  :: Expression commons schemas from grp params ('NotNull 'PGint4)
  -- ^ numuckets
  -> WindowFunction commons schemas from grp params ('NotNull 'PGint4)
ntile numBuckets = UnsafeWindowFunction $ "ntile"
  <> parenthesized (renderSQL numBuckets)

{- | returns value evaluated at the row that is offset rows before the current
row within the partition; if there is no such row, instead return default
(which must be of the same type as value). Both offset and default are
evaluated with respect to the current row.
-}
lag
  :: Expression commons schemas from grp params ty
  -- ^ value
  -> Expression commons schemas from grp params ('NotNull 'PGint4)
  -- ^ offset
  -> Expression commons schemas from grp params ty
  -- ^ default
  -> WindowFunction commons schemas from grp params ty
lag value offset def = UnsafeWindowFunction $ "lag"
  <> parenthesized
  (commaSeparated ([renderSQL value, renderSQL offset, renderSQL def]))

{- | returns value evaluated at the row that is offset rows after the current
row within the partition; if there is no such row, instead return default
(which must be of the same type as value). Both offset and default are
evaluated with respect to the current row.
-}
lead
  :: Expression commons schemas from grp params ty
  -- ^ value
  -> Expression commons schemas from grp params ('NotNull 'PGint4)
  -- ^ offset
  -> Expression commons schemas from grp params ty
  -- ^ default
  -> WindowFunction commons schemas from grp params ty
lead value offset def = UnsafeWindowFunction $ "lag"
  <> parenthesized
  (commaSeparated ([renderSQL value, renderSQL offset, renderSQL def]))

{- | returns value evaluated at the row that is the
first row of the window frame
-}
firstValue
  :: Expression commons schemas from grp params ty
  -- ^ value
  -> WindowFunction commons schemas from grp params ty
firstValue value = UnsafeWindowFunction $ "first_value"
  <> parenthesized (renderSQL value)

{- | returns value evaluated at the row that is the
last row of the window frame
-}
lastValue
  :: Expression commons schemas from grp params ty
  -- ^ value
  -> WindowFunction commons schemas from grp params ty
lastValue value = UnsafeWindowFunction $ "last_value"
  <> parenthesized (renderSQL value)

{- | returns value evaluated at the row that is the nth
row of the window frame (counting from 1); null if no such row
-}
nthValue
  :: Expression commons schemas from grp params (nullity ty)
  -- ^ value
  -> Expression commons schemas from grp params ('NotNull 'PGint4)
  -- ^ nth
  -> WindowFunction commons schemas from grp params ('Null ty)
nthValue value nth = UnsafeWindowFunction $ "nth_value"
  <> parenthesized (commaSeparated [renderSQL value, renderSQL nth])
=======
instance (All KnownNat dims, PGTyped schemas ty)
  => PGTyped schemas (nullity ('PGfixarray dims ty)) where
    pgtype = fixarray @dims (pgtype @schemas @ty)
>>>>>>> 26457dd4
<|MERGE_RESOLUTION|>--- conflicted
+++ resolved
@@ -1806,10 +1806,9 @@
 instance PGTyped schemas ty
   => PGTyped schemas (nullity ('PGvararray ty)) where
     pgtype = vararray (pgtype @schemas @ty)
-<<<<<<< HEAD
-instance (KnownNat n, PGTyped schemas ty)
-  => PGTyped schemas (nullity ('PGfixarray n ty)) where
-    pgtype = fixarray @n (pgtype @schemas @ty)
+instance (All KnownNat dims, PGTyped schemas ty)
+  => PGTyped schemas (nullity ('PGfixarray dims ty)) where
+    pgtype = fixarray @dims (pgtype @schemas @ty)
 
 {-----------------------------------------
 Sorting
@@ -2014,9 +2013,4 @@
   -- ^ nth
   -> WindowFunction commons schemas from grp params ('Null ty)
 nthValue value nth = UnsafeWindowFunction $ "nth_value"
-  <> parenthesized (commaSeparated [renderSQL value, renderSQL nth])
-=======
-instance (All KnownNat dims, PGTyped schemas ty)
-  => PGTyped schemas (nullity ('PGfixarray dims ty)) where
-    pgtype = fixarray @dims (pgtype @schemas @ty)
->>>>>>> 26457dd4
+  <> parenthesized (commaSeparated [renderSQL value, renderSQL nth])